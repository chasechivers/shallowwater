# freeze_out
Two-dimensional thermal diffusion with salinity for liquid water in Europa's ice shell

## Model Description
See Chivers et al., 20xx, Journal for complete model description.

# Usage
## Simple system
Set up a pure ice shell that is 5 km thick (`Lz`) and 10 km wide (`Lx`) at 10 m steps (`dz, dx`), with a surface 
temperature of 110 K and bottom temperature of 273.15 K with a linear equilibrium temperature profile
```python
from IceSystem import IceSystem

verticaldomain = 5e3 # m
horizontaldomain = 10e3 # m
spatial_size = 10 # m
surface_temp = 110. # K
bot_temp = 273.15 # K

model = IceSystem(Lx=horizontaldomain, Lz=verticaldomain, dx=spatial_size, dz=spatial_size)
model.init_T(Tsurf=surface_temp, Tbot=bot_temp, profile='linear')
```

Visualize initial temperature profile
```python
import matplotlib.pyplot as plt
plt.pcolormesh(model.X, model.Y, model.T)
plt.colorbar()
plt.gca().invert_yaxis()
plt.show()
```

Solve heat diffusion in system for 1000 years using a 3e5 s time step, tracking temperature and liquid fraction every
 10 years
```python
time_step = 3e5  # s
output_freq = 25 * model.constants.styr  # s
final_time = 1000 * model.constants.styr / dt  # s

model.set_boundaryconditions()  # all Dirichlet boundary conditions
model.outputs.choose(model, output_list=['T','phi'], output_frequency=int(output_freq/dt))

model.solve_heat(nt=final_time, dt=time_step)  # start simulation
model.outputs.get_all_data(model)  # get all ouputs
```

## Saline intrusion
Set up a 10 km thick (`Lz`) pure ice shell with a saline intrusion of 34 ppt NaCl at 2 km depth that is 250 m thick and 
10 km in diameter. 
The horizontal domain (`Lx`) must be at least somewhat larger than the size of the intrusion, so we choose a 13 km wide 
domain. Using a surface temperature of 50 K and 10 m spatial steps (`dx, dz`)
```python
from IceSystem import IceSystem

Lz = 5e3  # m, vertical domain size
Lx = 13e3  # m, horizontal domain size
dx = dz = 10  # m, spatial step size
Tsurf = 50  # K, surface temperature

d = 2e3  # m, intrusion depth
h = 250  # m, intrusion thickness
R = 5e3  # m, intrusion radius

model.init_T(Tsurf=Tsurf, Tbot=273.15)  # initialize temperature profile
model.init_intrusion(T=273.15, depth=d, thickness=h, radius=R)
model.init_salinity(concentration=34, composition='NaCl', T_match=True)
```
Notice that the temperature at the bottom of the domain nor the intrusion temperature has not been explicitly chosen 
but assigned
 in the `init_T` 
call. The `T_match` option in `init_salinity` will automatically change the bottom and intrusion liquid temperature to 
match the melting temperature for a given concentration and composition. It will return a message similarly to this,
```
--Pure shell; adjusting temperature profile: Tsurf = 50.0, Tbot = 271.703382899752
init_T(Tsurf = 50.0, Tbot = 271.703382899752
	 Temperature profile initialized to non-linear
--Updating intrusion temperature to reflect initial salinity, Tsill = 271.703382899752
```

Visualize initial salinity profile
```python
import matplotlib.pyplot as plt
plt.pcolormesh(model.X, model.Y, model.S)
plt.colorbar('ppt NaCl')
plt.gca().invert_yaxis()
plt.show()
```

Run simulation until liquid freezes using a 3e5 s time step (`dt`) and track everything every 50 years. Since we 
exploited the system's symmetry, we must use the `sides='Reflect'` boundary condition
<<<<<<< HEAD

=======
>>>>>>> 5bad2d23
```python
dt = 3e5  # s
OF = 50 * model.constants.styr  # s, ouput frequency

model.outputs.choose(model, all=True, output_frequency=int(OF/dt))
model.set_boundaryconditions(sides='Reflect')

model.freezestop = 1
model.solve_heat(nt=5000000000000000, dt=time_step)
```

<<<<<<< HEAD
Finally, compare initial and final salinity profiles through the middle of the intrusion

=======
Compare initial and final salinity profiles through the middle of the intrusion
>>>>>>> 5bad2d23
```python
plt.plot(model.S_initial[:,1], model.Z[:,1],label='initial')
plt.plot(model.S[:,1], model.Z[:,1], label='final')
plt.xlabel('ppt NaCl')
plt.ylabel('Depth, m')
plt.gca().invert_yaxis()
plt.legend()
plt.show()
```<|MERGE_RESOLUTION|>--- conflicted
+++ resolved
@@ -1,7 +1,7 @@
 # freeze_out
 Two-dimensional thermal diffusion with salinity for liquid water in Europa's ice shell
 
-## Model Description
+## Model
 See Chivers et al., 20xx, Journal for complete model description.
 
 # Usage
@@ -46,7 +46,7 @@
 
 ## Saline intrusion
 Set up a 10 km thick (`Lz`) pure ice shell with a saline intrusion of 34 ppt NaCl at 2 km depth that is 250 m thick and 
-10 km in diameter. 
+10 kmin  diameter. 
 The horizontal domain (`Lx`) must be at least somewhat larger than the size of the intrusion, so we choose a 13 km wide 
 domain. Using a surface temperature of 50 K and 10 m spatial steps (`dx, dz`)
 ```python
@@ -86,12 +86,8 @@
 plt.show()
 ```
 
-Run simulation until liquid freezes using a 3e5 s time step (`dt`) and track everything every 50 years. Since we 
+Begin simulation until liquid freezes using a 3e5 s time step (`dt`) and track everything every 50 years. Since we 
 exploited the system's symmetry, we must use the `sides='Reflect'` boundary condition
-<<<<<<< HEAD
-
-=======
->>>>>>> 5bad2d23
 ```python
 dt = 3e5  # s
 OF = 50 * model.constants.styr  # s, ouput frequency
@@ -103,12 +99,7 @@
 model.solve_heat(nt=5000000000000000, dt=time_step)
 ```
 
-<<<<<<< HEAD
-Finally, compare initial and final salinity profiles through the middle of the intrusion
-
-=======
 Compare initial and final salinity profiles through the middle of the intrusion
->>>>>>> 5bad2d23
 ```python
 plt.plot(model.S_initial[:,1], model.Z[:,1],label='initial')
 plt.plot(model.S[:,1], model.Z[:,1], label='final')
