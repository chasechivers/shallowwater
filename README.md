# sill_freeze
<<<<<<< HEAD
Thermal evolution of fresh and saline liquid water in Europa's ice shell
=======
Two-dimensional thermal diffusion with salinity for liquid water in Europa's ice shell
>>>>>>> aea7d889

## Model
Two-dimensional, two-phase conduction problem described by the conservation of heat that uses an iterative enthalpy method (Huber et al., 2008) to account for latent heat from phase change with a temperature-dependent conductivity of ice

<img src="http://www.sciweavers.org/tex2img.php?eq=%5Cbar%7B%5Crho%20C_p%7D%20T_t%20%3D%20%5Cnabla%20%28%20%5Cbar%7Bk%7D%20%5Cnabla%20T%20%29%20-%20%5Crho_i%20L_f%20%5Cphi_t%20%2B%20Q&bc=Transparent&fc=Black&im=png&fs=18&ff=txfonts&edit=0" align="center" border="0" alt="\bar{\rho C_p} T_t = \nabla ( \bar{k} \nabla T ) - \rho_i L_f \phi_t + Q" width="312" height="33" />

We use an explicit finite difference method that conserves flux to numerically solve the above. Model is fully
 described in ().


# Usage
## Simple system
Set up a pure ice shell that is 5 km thick (`Lz`) and 10 km wide (`Lx`) at 10 m steps (`dz, dx`), with a surface 
temperature of 110 K and bottom temperature of 273.15 K with a linear equilibrium temperature profile
```python
from IceSystem import IceSystem

verticaldomain = 5e3 # m
horizontaldomain = 10e3 # m
spatial_size = 10 # m
surface_temp = 110. # K
bot_temp = 273.15 # K

model = IceSystem(Lx=horizontaldomain, Lz=verticaldomain, dx=spatial_size, dz=spatial_size)
model.init_T(Tsurf=surface_temp, Tbot=bot_temp, profile='linear')
```

Visualize initial temperature profile
```python
import matplotlib.pyplot as plt
plt.pcolormesh(model.X, model.Y, model.T)
plt.colorbar()
plt.gca().invert_yaxis()
plt.show()
```

Solve heat diffusion in system for 1000 years using a 3e5 s time step, tracking temperature and liquid fraction every
 10 years
```python
time_step = 3e5  # s
output_freq = 25 * model.constants.styr  # s
final_time = 1000 * model.constants.styr / dt  # s

model.set_boundaryconditions()  # all Dirichlet boundary conditions
model.outputs.choose(model, output_list=['T','phi'], output_frequency=int(output_freq/dt))

model.solve_heat(nt=final_time, dt=time_step)  # start simulation
model.outputs.get_all_data(model)  # get all ouputs
```

## Saline intrusion
Set up a 10 km thick (`Lz`) pure ice shell with a saline intrusion of 34 ppt NaCl at 2 km depth that is 250 m thick and 
10 kmin  diameter. 
The horizontal domain (`Lx`) must be at least somewhat larger than the size of the intrusion, so we choose a 13 km wide 
domain. Using a surface temperature of 50 K and 10 m spatial steps (`dx, dz`)
```python
from IceSystem import IceSystem

Lz = 5e3  # m, vertical domain size
Lx = 13e3  # m, horizontal domain size
dx = dz = 10  # m, spatial step size
Tsurf = 50  # K, surface temperature

d = 2e3  # m, intrusion depth
h = 250  # m, intrusion thickness
R = 5e3  # m, intrusion radius

model.init_T(Tsurf=Tsurf, Tbot=273.15)  # initialize temperature profile
model.init_intrusion(T=273.15, depth=d, thickness=h, radius=R)
model.init_salinity(concentration=34, composition='NaCl', T_match=True)
```
Notice that the temperature at the bottom of the domain nor the intrusion temperature has not been explicitly chosen 
but assigned
 in the `init_T` 
call. The `T_match` option in `init_salinity` will automatically change the bottom and intrusion liquid temperature to 
match the melting temperature for a given concentration and composition. It will return a message similarly to this,
```
--Pure shell; adjusting temperature profile: Tsurf = 50.0, Tbot = 271.703382899752
init_T(Tsurf = 50.0, Tbot = 271.703382899752
	 Temperature profile initialized to non-linear
--Updating intrusion temperature to reflect initial salinity, Tint = 271.703382899752
```

Visualize initial salinity as a heat map
```python
plt.pcolormesh(model.X, model.Y, model.S)
plt.colorbar('ppt NaCl')
plt.gca().invert_yaxis()
plt.show()
```

Run simulation until liquid freezes using a 3e5 s time step (`dt`) and track everything every 50 years. Since we 
exploited the system's symmetry, we must use the `sides='Reflect'` boundary condition
```python
dt = 3e5  # s
OF = 50 * model.constants.styr  # s, ouput frequency

model.outputs.choose(model, all=True, output_frequency=int(OF/dt))
model.set_boundaryconditions(sides='Reflect')

model.freezestop = 1
model.solve_heat(nt=5000000000000000, dt=time_step)
```

Compare initial and final salinity profiles through a verticle slice through the shell at the middle of the intrusion
```python
plt.plot(model.S_initial[:, 1], model.Z[:, 1], label='initial')
plt.plot(model.S[:, 1], model.Z[:, 1], label='final')
plt.xlabel('ppt NaCl')
plt.ylabel('depth, m')
plt.gca().invert_yaxis()
plt.legend()
plt.show()
```

## Save & Load/Using Outputs
The `HeatSolver.outputs` class puts requested data in a numpy array as a time series that can be saved and loaded for
 later. Below is an example of that.
 
 Assuming the above model was run to the desired results, we must save the model and all inputs  as a separate file
  from the results. 
```python
model.outputs.transient_results = model.outputs.get_all_data(model)
# save model data
save_data(model, model_filename, outputdirectory)
# save results data
save_data(model.outputs.transient_results, results_filename, outputdirectory)
```
The `save_model` function will save it with a chosen filename `..._filename` plus some of the model parameters for
 later identification.

Loading the data later
```python
# load model data
model = load_data(outputdirectory+model_filename)
# load results data
results = load_data(outputdirectory+results_filename)
```
See what results were saved
```python
>>> results.keys()
dict_keys(['time', 'T', 'phi', 'k', 'S', 'Q', 'h', 'freeze fronts', 'r', 'percent frozen'])
```
Plot a time series of the thickness through time
```python
plt.figure()
plt.plot(results['time'], results['h'])
plt.xlabel('time, s')
plt.ylabe('intrusion thickness, m')
plt.show()
```
Note that the structure of the grid results, i.e. `results['T'], results['phi']`, etc., are structured `results['T
'][time, Z, X]`. For example, or an output frequency of 50 years, the temperature grid can be accessed at 10,000
 years in the simulation with `results['T'][200]`. The point `X=1e3 #m, Z=1e3 #m` with spatial grid size `dz = dx = 50#m` can be
  seen through time with `results['T'][:,20,20]`. The shapes of each results can be seen
```python
>>>for key in res:
...   print(key, numpy.shape(res[key]))
time (382,)
T (382, 501, 601)
phi (382, 501, 601)
k (382, 501, 601)
S (382, 501, 601)
Q (382, 499, 599)
h (382,)
freeze fronts (382, 2)
r (382,)
percent frozen (382,)
```


# Package dependencies
Packages used here are generally in the standard library or in standard usage: [SciPy](https://www.scipy.org/), 
[NumPy](https://www.numpy.org/), and [matplotlib](https://matplotlib.org/) for plotting. 

Outside of these, the [dill](https://pypi.org/project/dill/) package is used in `utility_funcs.py` for saving results.

These can be installed by using pip in your shell through the command
```
$ pip install -r requirements.txt
```

## Cython 
[Cython](https://cython.org/) can be used to <b>drastically</b> speed up simulations and is <b>highly recommended</b>.
 To use Cython, rename 
`IceSystem.py` and 
`HeatSolver.py` to `IceSystem.pyx` and `HeatSolver.pyx`, then in terminal enter the command
```
$ python cysetup.py build_ext --inplace
```
Then any future call to import the `IceSystem` or `HeatSolver` modules will use the C-wrapped version. <|MERGE_RESOLUTION|>--- conflicted
+++ resolved
@@ -1,9 +1,5 @@
 # sill_freeze
-<<<<<<< HEAD
 Thermal evolution of fresh and saline liquid water in Europa's ice shell
-=======
-Two-dimensional thermal diffusion with salinity for liquid water in Europa's ice shell
->>>>>>> aea7d889
 
 ## Model
 Two-dimensional, two-phase conduction problem described by the conservation of heat that uses an iterative enthalpy method (Huber et al., 2008) to account for latent heat from phase change with a temperature-dependent conductivity of ice
