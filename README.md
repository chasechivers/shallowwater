# sill_freeze
Thermal evolution of fresh and saline liquid water in Europa's ice shell

## Model
Two-dimensional, two-phase conduction problem described by the conservation of heat that uses an iterative enthalpy method (Huber et al., 2008) to account for latent heat from phase change with a temperature-dependent conductivity of ice

<img src="http://www.sciweavers.org/tex2img.php?eq=%5Cbar%7B%5Crho%20C_p%7D%20%7B%5Cpartial%20T%20%5Cover%20%5Cpartial%20t%7D%20%3D%20%5Cnabla%5Cleft%28%5Cbar%7Bk%7D%5Cnabla%20T%7D%5Cright%29%20-%20%5Crho_i%20L_f%20%7B%5Cpartial%20%5Cphi%20%5Cover%20%5Cpartial%20t%7D%20%2B%20Q&bc=Transparent&fc=Black&im=png&fs=18&ff=txfonts&edit=0" align="center" border="0" alt="\bar{\rho C_p} {\partial T \over \partial t} = \nabla\left(\bar{k}\nabla T}\right) - \rho_i L_f {\partial \phi \over \partial t} + Q" width="346" height="54" />

We use an explicit finite difference method that conserves flux to numerically solve the above. Model is fully
 described in ().

<<<<<<< HEAD
=======
# Usage
## Simple system
Set up a pure ice shell that is 5 km thick (`Lz`) and 10 km wide (`Lx`) at 10 m steps (`dz, dx`), with a surface 
temperature of 110 K and bottom temperature of 273.15 K with a linear equilibrium temperature profile
```python
from IceSystem import IceSystem

verticaldomain = 5e3 # m
horizontaldomain = 10e3 # m
spatial_size = 10 # m
surface_temp = 110. # K
bot_temp = 273.15 # K

model = IceSystem(Lx=horizontaldomain, Lz=verticaldomain, dx=spatial_size, dz=spatial_size)
model.init_T(Tsurf=surface_temp, Tbot=bot_temp, profile='linear')
```

Visualize initial temperature profile
```python
import matplotlib.pyplot as plt
plt.pcolormesh(model.X, model.Y, model.T)
plt.colorbar()
plt.gca().invert_yaxis()
plt.show()
```

Solve heat diffusion in system for 1000 years using a 3e5 s time step, tracking temperature and liquid fraction every
 10 years
```python
time_step = 3e5  # s
output_freq = 25 * model.constants.styr  # s
final_time = 1000 * model.constants.styr / dt  # s

model.set_boundaryconditions()  # all Dirichlet boundary conditions
model.outputs.choose(model, output_list=['T','phi'], output_frequency=int(output_freq/dt))

model.solve_heat(nt=final_time, dt=time_step)  # start simulation
model.outputs.get_all_data(model)  # get all ouputs
```

## Saline intrusion
Set up a 10 km thick (`Lz`) pure ice shell with a saline intrusion of 34 ppt NaCl at 2 km depth that is 250 m thick and 
10 kmin  diameter. 
The horizontal domain (`Lx`) must be at least somewhat larger than the size of the intrusion, so we choose a 13 km wide 
domain. Using a surface temperature of 50 K and 10 m spatial steps (`dx, dz`)
```python
from IceSystem import IceSystem

Lz = 5e3  # m, vertical domain size
Lx = 13e3  # m, horizontal domain size
dx = dz = 10  # m, spatial step size
Tsurf = 50  # K, surface temperature

d = 2e3  # m, intrusion depth
h = 250  # m, intrusion thickness
R = 5e3  # m, intrusion radius

model.init_T(Tsurf=Tsurf, Tbot=273.15)  # initialize temperature profile
model.init_intrusion(T=273.15, depth=d, thickness=h, radius=R)
model.init_salinity(concentration=34, composition='NaCl', T_match=True)
```
Notice that the temperature at the bottom of the domain nor the intrusion temperature has not been explicitly chosen 
but assigned
 in the `init_T` 
call. The `T_match` option in `init_salinity` will automatically change the bottom and intrusion liquid temperature to 
match the melting temperature for a given concentration and composition. It will return a message similarly to this,
```
--Pure shell; adjusting temperature profile: Tsurf = 50.0, Tbot = 271.703382899752
init_T(Tsurf = 50.0, Tbot = 271.703382899752
	 Temperature profile initialized to non-linear
--Updating intrusion temperature to reflect initial salinity, Tint = 271.703382899752
```

Visualize initial salinity as a heat map
```python
plt.pcolormesh(model.X, model.Y, model.S)
plt.colorbar('ppt NaCl')
plt.gca().invert_yaxis()
plt.show()
```

Run simulation until liquid freezes using a 3e5 s time step (`dt`) and track everything every 50 years. Since we 
exploited the system's symmetry, we must use the `sides='Reflect'` boundary condition
```python
dt = 3e5  # s
OF = 50 * model.constants.styr  # s, ouput frequency

model.outputs.choose(model, all=True, output_frequency=int(OF/dt))
model.set_boundaryconditions(sides='Reflect')

model.freezestop = 1
model.solve_heat(nt=5000000000000000, dt=time_step)
```

Compare initial and final salinity profiles through a verticle slice through the shell at the middle of the intrusion
```python
plt.plot(model.S_initial[:, 1], model.Z[:, 1], label='initial')
plt.plot(model.S[:, 1], model.Z[:, 1], label='final')
plt.xlabel('ppt NaCl')
plt.ylabel('depth, m')
plt.gca().invert_yaxis()
plt.legend()
plt.show()
```

## Save & Load/Using Outputs
The `HeatSolver.outputs` class puts requested data in a numpy array as a time series that can be saved and loaded for
 later. Below is an example of that.
 
 Assuming the above model was run to the desired results, we must save the model and all inputs  as a separate file
  from the results. 
```python
model.outputs.transient_results = model.outputs.get_all_data(model)
# save model data
save_data(model, model_filename, outputdirectory)
# save results data
save_data(model.outputs.transient_results, results_filename, outputdirectory)
```
The `save_model` function will save it with a chosen filename `..._filename` plus some of the model parameters for
 later identification.

Loading the data later
```python
# load model data
model = load_data(outputdirectory+model_filename)
# load results data
results = load_data(outputdirectory+results_filename)
```
See what results were saved
```python
>>> results.keys()
dict_keys(['time', 'T', 'phi', 'k', 'S', 'Q', 'h', 'freeze fronts', 'r', 'percent frozen'])
```
Plot a time series of the thickness through time
```python
plt.figure()
plt.plot(results['time'], results['h'])
plt.xlabel('time, s')
plt.ylabe('intrusion thickness, m')
plt.show()
```
Note that the structure of the grid results, i.e. `results['T'], results['phi']`, etc., are structured `results['T
'][time, Z, X]`. For example, or an output frequency of 50 years, the temperature grid can be accessed at 10,000
 years in the simulation with `results['T'][200]`. The point `X=1e3 #m, Z=1e3 #m` with spatial grid size `dz = dx = 50#m` can be
  seen through time with `results['T'][:,20,20]`. The shapes of each results can be seen
```python
>>>for key in res:
...   print(key, numpy.shape(res[key]))
time (382,)
T (382, 501, 601)
phi (382, 501, 601)
k (382, 501, 601)
S (382, 501, 601)
Q (382, 499, 599)
h (382,)
freeze fronts (382, 2)
r (382,)
percent frozen (382,)
```


>>>>>>> c0b8082f
# Package dependencies
Packages used here are generally in the standard library or in standard usage: [SciPy](https://www.scipy.org/), 
[NumPy](https://www.numpy.org/), and [matplotlib](https://matplotlib.org/) for plotting. 

Outside of these, the [dill](https://pypi.org/project/dill/) package is used in `utility_funcs.py` for saving results.

These can be installed by using pip in your shell through the command
```
$ pip install -r requirements.txt
```

## Cython 
[Cython](https://cython.org/) can be used to <b>drastically</b> speed up simulations and is <b>highly recommended</b>.
 To use Cython, rename 
`IceSystem.py` and 
`HeatSolver.py` to `IceSystem.pyx` and `HeatSolver.pyx`, then in terminal enter the command
```
$ python cysetup.py build_ext --inplace
```
Then any future call to import the `IceSystem` or `HeatSolver` modules will use the C-wrapped version. <|MERGE_RESOLUTION|>--- conflicted
+++ resolved
@@ -7,172 +7,8 @@
 <img src="http://www.sciweavers.org/tex2img.php?eq=%5Cbar%7B%5Crho%20C_p%7D%20%7B%5Cpartial%20T%20%5Cover%20%5Cpartial%20t%7D%20%3D%20%5Cnabla%5Cleft%28%5Cbar%7Bk%7D%5Cnabla%20T%7D%5Cright%29%20-%20%5Crho_i%20L_f%20%7B%5Cpartial%20%5Cphi%20%5Cover%20%5Cpartial%20t%7D%20%2B%20Q&bc=Transparent&fc=Black&im=png&fs=18&ff=txfonts&edit=0" align="center" border="0" alt="\bar{\rho C_p} {\partial T \over \partial t} = \nabla\left(\bar{k}\nabla T}\right) - \rho_i L_f {\partial \phi \over \partial t} + Q" width="346" height="54" />
 
 We use an explicit finite difference method that conserves flux to numerically solve the above. Model is fully
- described in ().
+ described in Chivers et al. (in prep).
 
-<<<<<<< HEAD
-=======
-# Usage
-## Simple system
-Set up a pure ice shell that is 5 km thick (`Lz`) and 10 km wide (`Lx`) at 10 m steps (`dz, dx`), with a surface 
-temperature of 110 K and bottom temperature of 273.15 K with a linear equilibrium temperature profile
-```python
-from IceSystem import IceSystem
-
-verticaldomain = 5e3 # m
-horizontaldomain = 10e3 # m
-spatial_size = 10 # m
-surface_temp = 110. # K
-bot_temp = 273.15 # K
-
-model = IceSystem(Lx=horizontaldomain, Lz=verticaldomain, dx=spatial_size, dz=spatial_size)
-model.init_T(Tsurf=surface_temp, Tbot=bot_temp, profile='linear')
-```
-
-Visualize initial temperature profile
-```python
-import matplotlib.pyplot as plt
-plt.pcolormesh(model.X, model.Y, model.T)
-plt.colorbar()
-plt.gca().invert_yaxis()
-plt.show()
-```
-
-Solve heat diffusion in system for 1000 years using a 3e5 s time step, tracking temperature and liquid fraction every
- 10 years
-```python
-time_step = 3e5  # s
-output_freq = 25 * model.constants.styr  # s
-final_time = 1000 * model.constants.styr / dt  # s
-
-model.set_boundaryconditions()  # all Dirichlet boundary conditions
-model.outputs.choose(model, output_list=['T','phi'], output_frequency=int(output_freq/dt))
-
-model.solve_heat(nt=final_time, dt=time_step)  # start simulation
-model.outputs.get_all_data(model)  # get all ouputs
-```
-
-## Saline intrusion
-Set up a 10 km thick (`Lz`) pure ice shell with a saline intrusion of 34 ppt NaCl at 2 km depth that is 250 m thick and 
-10 kmin  diameter. 
-The horizontal domain (`Lx`) must be at least somewhat larger than the size of the intrusion, so we choose a 13 km wide 
-domain. Using a surface temperature of 50 K and 10 m spatial steps (`dx, dz`)
-```python
-from IceSystem import IceSystem
-
-Lz = 5e3  # m, vertical domain size
-Lx = 13e3  # m, horizontal domain size
-dx = dz = 10  # m, spatial step size
-Tsurf = 50  # K, surface temperature
-
-d = 2e3  # m, intrusion depth
-h = 250  # m, intrusion thickness
-R = 5e3  # m, intrusion radius
-
-model.init_T(Tsurf=Tsurf, Tbot=273.15)  # initialize temperature profile
-model.init_intrusion(T=273.15, depth=d, thickness=h, radius=R)
-model.init_salinity(concentration=34, composition='NaCl', T_match=True)
-```
-Notice that the temperature at the bottom of the domain nor the intrusion temperature has not been explicitly chosen 
-but assigned
- in the `init_T` 
-call. The `T_match` option in `init_salinity` will automatically change the bottom and intrusion liquid temperature to 
-match the melting temperature for a given concentration and composition. It will return a message similarly to this,
-```
---Pure shell; adjusting temperature profile: Tsurf = 50.0, Tbot = 271.703382899752
-init_T(Tsurf = 50.0, Tbot = 271.703382899752
-	 Temperature profile initialized to non-linear
---Updating intrusion temperature to reflect initial salinity, Tint = 271.703382899752
-```
-
-Visualize initial salinity as a heat map
-```python
-plt.pcolormesh(model.X, model.Y, model.S)
-plt.colorbar('ppt NaCl')
-plt.gca().invert_yaxis()
-plt.show()
-```
-
-Run simulation until liquid freezes using a 3e5 s time step (`dt`) and track everything every 50 years. Since we 
-exploited the system's symmetry, we must use the `sides='Reflect'` boundary condition
-```python
-dt = 3e5  # s
-OF = 50 * model.constants.styr  # s, ouput frequency
-
-model.outputs.choose(model, all=True, output_frequency=int(OF/dt))
-model.set_boundaryconditions(sides='Reflect')
-
-model.freezestop = 1
-model.solve_heat(nt=5000000000000000, dt=time_step)
-```
-
-Compare initial and final salinity profiles through a verticle slice through the shell at the middle of the intrusion
-```python
-plt.plot(model.S_initial[:, 1], model.Z[:, 1], label='initial')
-plt.plot(model.S[:, 1], model.Z[:, 1], label='final')
-plt.xlabel('ppt NaCl')
-plt.ylabel('depth, m')
-plt.gca().invert_yaxis()
-plt.legend()
-plt.show()
-```
-
-## Save & Load/Using Outputs
-The `HeatSolver.outputs` class puts requested data in a numpy array as a time series that can be saved and loaded for
- later. Below is an example of that.
- 
- Assuming the above model was run to the desired results, we must save the model and all inputs  as a separate file
-  from the results. 
-```python
-model.outputs.transient_results = model.outputs.get_all_data(model)
-# save model data
-save_data(model, model_filename, outputdirectory)
-# save results data
-save_data(model.outputs.transient_results, results_filename, outputdirectory)
-```
-The `save_model` function will save it with a chosen filename `..._filename` plus some of the model parameters for
- later identification.
-
-Loading the data later
-```python
-# load model data
-model = load_data(outputdirectory+model_filename)
-# load results data
-results = load_data(outputdirectory+results_filename)
-```
-See what results were saved
-```python
->>> results.keys()
-dict_keys(['time', 'T', 'phi', 'k', 'S', 'Q', 'h', 'freeze fronts', 'r', 'percent frozen'])
-```
-Plot a time series of the thickness through time
-```python
-plt.figure()
-plt.plot(results['time'], results['h'])
-plt.xlabel('time, s')
-plt.ylabe('intrusion thickness, m')
-plt.show()
-```
-Note that the structure of the grid results, i.e. `results['T'], results['phi']`, etc., are structured `results['T
-'][time, Z, X]`. For example, or an output frequency of 50 years, the temperature grid can be accessed at 10,000
- years in the simulation with `results['T'][200]`. The point `X=1e3 #m, Z=1e3 #m` with spatial grid size `dz = dx = 50#m` can be
-  seen through time with `results['T'][:,20,20]`. The shapes of each results can be seen
-```python
->>>for key in res:
-...   print(key, numpy.shape(res[key]))
-time (382,)
-T (382, 501, 601)
-phi (382, 501, 601)
-k (382, 501, 601)
-S (382, 501, 601)
-Q (382, 499, 599)
-h (382,)
-freeze fronts (382, 2)
-r (382,)
-percent frozen (382,)
-```
-
-
->>>>>>> c0b8082f
 # Package dependencies
 Packages used here are generally in the standard library or in standard usage: [SciPy](https://www.scipy.org/), 
 [NumPy](https://www.numpy.org/), and [matplotlib](https://matplotlib.org/) for plotting. 
