--- conflicted
+++ resolved
@@ -254,15 +254,8 @@
 				for i in range(len(z_ni)):
 					# save starting salinity in cell
 					S_old = self.S[z_ni[i], x_ni[i]]
-<<<<<<< HEAD
-
 					# calculate thermal gradients across each cell
 					if self.symmetric and x_ni[i] in [0, self.nx - 1]:
-=======
-					
-					# calculate thermal gradients across each cell
-					if self.symmetric and x_ni[i] in [0, self.nx-1]:
->>>>>>> 499e4270
 						dTx = 0
 					else:
 						dTx = abs(self.T[z_ni[i], x_ni[i] - 1] - self.T[z_ni[i], x_ni[i] + 1]) / (2 * self.dx)
